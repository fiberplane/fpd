pub mod cli;
pub mod runtime;
pub mod tasks;

use anyhow::{anyhow, bail};
use clap::Parser;
use std::{io, path::PathBuf, process, str::FromStr};
use tasks::service::{ProxyDataSource, ProxyService};
use tokio::fs;
use tracing::{error, info, trace, warn};
use tracing_subscriber::EnvFilter;
<<<<<<< HEAD
use url::Url;

mod metrics;
mod service;
#[cfg(test)]
mod tests;

#[derive(Parser)]
#[clap(author, about, version)]
pub struct Arguments {
    /// Path to directory containing provider WASM files
    #[clap(long, env, default_value = "./providers")]
    wasm_dir: PathBuf,

    /// Web-socket endpoint of the Fiberplane API (leave path empty to use the default path)
    #[clap(long, short, env, default_value = "wss://studio.fiberplane.com", aliases = &["FIBERPLANE_ENDPOINT", "fiberplane-endpoint"])]
    api_base: Url,

    /// Token used to authenticate against the Fiberplane API. This is created through the CLI by running the command: `fp proxies create`
    #[clap(long, short, env)]
    token: ProxyToken,

    /// Path to data sources YAML file
    #[clap(long, short, env, default_value = "data_sources.yaml")]
    data_sources_path: PathBuf,

    /// Max retries to connect to the fiberplane server before giving up on failed connections
    #[clap(long, short, env, default_value = "10")]
    max_retries: u32,

    /// Address to bind HTTP server to (used for health check endpoints)
    #[clap(long, short, env)]
    listen_address: Option<SocketAddr>,

    /// Interval to check the status of each data source ("30s" = 30 seconds, "5m" = 5 minutes, "1h" = 1 hour)
    #[clap(long, short, env, default_value = "5m")]
    status_check_interval: IntervalDuration,

    /// Set the logging level for the daemon (trace, debug, info, warn, error)
    #[clap(long, env)]
    log_level: Option<Level>,

    #[clap(env, hide = true)]
    rust_log: Option<String>,

    /// Output logs as JSON
    #[clap(long, env)]
    log_json: bool,
}

#[derive(Debug, Clone, Copy, PartialEq, Eq)]
struct IntervalDuration(Duration);

impl FromStr for IntervalDuration {
    type Err = Error;

    fn from_str(s: &str) -> Result<Self, Self::Err> {
        match s.split_at(s.len() - 1) {
            (s, "s") => Ok(IntervalDuration(Duration::from_secs(u64::from_str(s)?))),
            (s, "m") => Ok(IntervalDuration(Duration::from_secs(
                u64::from_str(s)? * 60,
            ))),
            (s, "h") => Ok(IntervalDuration(Duration::from_secs(
                u64::from_str(s)? * 60 * 60,
            ))),
            _ => Err(anyhow!("invalid interval")),
        }
    }
}
=======
>>>>>>> 134359e5

#[tokio::main]
async fn main() -> Result<(), anyhow::Error> {
    let args = cli::Arguments::parse();

    initialize_logger(&args);

    if let Some(subcommand) = args.subcommand {
        match subcommand {
            cli::Action::Config { action } => match action {
                cli::ConfigAction::Paths { query } => {
                    if query.is_none() {
                        println!(
                            "Expected location for 'data_sources.yaml': {:?}",
                            runtime::data_sources_path()?
                        );
                        println!(
                            "Expected directory for providers: {:?}",
                            runtime::providers_wasm_dir()?
                        );
                        return Ok(());
                    }

                    match query.unwrap() {
                        cli::ConfigPathQuery::DataSources => {
                            print!("{}", runtime::data_sources_path()?.display())
                        }
                        cli::ConfigPathQuery::WasmDir => {
                            print!("{}", runtime::providers_wasm_dir()?.display())
                        }
                    }
                    return Ok(());
                }
            },
            cli::Action::Pull { names, all } => {
                tasks::provider_manager::pull(names.as_slice(), all).await?;
                return Ok(());
            }
        }
    }

    let wasm_dir = {
        if args.wasm_dir.is_some() {
            args.wasm_dir.clone().unwrap()
        } else if PathBuf::from_str("./providers")
            .map_or(false, |path| path.exists() && path.is_dir())
        {
            PathBuf::from_str("./providers").unwrap()
        } else {
            runtime::providers_wasm_dir()?
        }
    };

    if !wasm_dir.is_dir() {
        bail!("wasm_dir ({wasm_dir:?}) must be a directory");
    }

    let data_sources_path = {
        if args.data_sources_path.is_some() {
            args.data_sources_path.clone().unwrap()
        } else if PathBuf::from_str("./data_sources.yaml")
            .map_or(false, |path| path.exists() && path.is_file())
        {
            PathBuf::from_str("./data_sources.yaml").unwrap()
        } else {
            runtime::data_sources_path()?
        }
    };

    // Load data sources config file
    let data_sources = {
        match fs::read_to_string(&data_sources_path).await {
            Ok(data_sources) => data_sources,
            Err(err) => {
                match err.kind() {
                    io::ErrorKind::NotFound => {
                        bail!(
                            "Data sources file not found at {} ({})",
                            data_sources_path.display(),
                            err
                        );
                    }
                    io::ErrorKind::PermissionDenied => {
                        bail!(
                            "Insufficient permissions to read data sources file {} ({})",
                            data_sources_path.display(),
                            err
                        );
                    }
                    _ => {
                        bail!(
                            "Unable to read data sources file at {}: {}",
                            data_sources_path.display(),
                            err
                        );
                    }
                };
            }
        }
    };

    let data_sources: Vec<ProxyDataSource> =
        serde_yaml::from_str(&data_sources).expect("Invalid 'data_sources.yaml' file");

    let proxy = ProxyService::init(
        args.api_base,
        args.token.ok_or_else(|| {
            anyhow!(
                "TOKEN is mandatory to run Fiberplane Daemon. See {} --help",
                clap::crate_name!()
            )
        })?,
        wasm_dir.as_path(),
        data_sources,
        args.max_retries,
        args.listen_address,
        args.status_check_interval.0,
    )
    .await;

    let (shutdown, _) = tokio::sync::broadcast::channel(3);

    let cloned_shutdown = shutdown.clone();
    ctrlc::set_handler(move || {
        info!("received SIGINT, shutting down listeners");
        if cloned_shutdown.send(()).is_err() {
            trace!("no listeners found");
            process::exit(0);
        }
    })
    .expect("Error setting Ctrl-C handler");

    match proxy.connect(shutdown).await {
        Ok(_) => {
<<<<<<< HEAD
            info!("daemon shutdown successfully");
        }
        Err(err) => {
            error!(?err, "daemon encountered a error");
            process::exit(1);
=======
            info!("Proxy shutdown successfully");
            Ok(())
        }
        Err(err) => {
            error!(?err, "proxy encountered a error");
            bail!("Proxy encountered an error: {err:?}");
>>>>>>> 134359e5
        }
    }
}

fn initialize_logger(args: &cli::Arguments) {
    let env_filter = if let Some(rust_log) = &args.rust_log {
        EnvFilter::from_str(rust_log).expect("Invalid RUST_LOG value")
    } else if let Some(log_level) = args.log_level {
        // Enable logs from both the daemon and the provider runtime
        EnvFilter::new(format!(
            "{}={log_level},fp_provider_runtime={log_level}",
            env!("CARGO_PKG_NAME"),
            log_level = log_level
        ))
    } else {
        EnvFilter::from_default_env()
    };

    // Initialize the builder with some defaults
    let logger = tracing_subscriber::fmt()
        .with_env_filter(env_filter)
        .with_writer(io::stderr);

    if args.log_json {
        // Add a JSON formatter
        logger
            .json()
            .try_init()
            .expect("unable to initialize logging");
    } else {
        logger.try_init().expect("unable to initialize logging");
    }

    if args.rust_log.is_some() && args.log_level.is_some() {
        warn!("Both RUST_LOG and LOG_LEVEL are set, RUST_LOG will be used and LOG_LEVEL will be ignored");
    }
}<|MERGE_RESOLUTION|>--- conflicted
+++ resolved
@@ -9,78 +9,6 @@
 use tokio::fs;
 use tracing::{error, info, trace, warn};
 use tracing_subscriber::EnvFilter;
-<<<<<<< HEAD
-use url::Url;
-
-mod metrics;
-mod service;
-#[cfg(test)]
-mod tests;
-
-#[derive(Parser)]
-#[clap(author, about, version)]
-pub struct Arguments {
-    /// Path to directory containing provider WASM files
-    #[clap(long, env, default_value = "./providers")]
-    wasm_dir: PathBuf,
-
-    /// Web-socket endpoint of the Fiberplane API (leave path empty to use the default path)
-    #[clap(long, short, env, default_value = "wss://studio.fiberplane.com", aliases = &["FIBERPLANE_ENDPOINT", "fiberplane-endpoint"])]
-    api_base: Url,
-
-    /// Token used to authenticate against the Fiberplane API. This is created through the CLI by running the command: `fp proxies create`
-    #[clap(long, short, env)]
-    token: ProxyToken,
-
-    /// Path to data sources YAML file
-    #[clap(long, short, env, default_value = "data_sources.yaml")]
-    data_sources_path: PathBuf,
-
-    /// Max retries to connect to the fiberplane server before giving up on failed connections
-    #[clap(long, short, env, default_value = "10")]
-    max_retries: u32,
-
-    /// Address to bind HTTP server to (used for health check endpoints)
-    #[clap(long, short, env)]
-    listen_address: Option<SocketAddr>,
-
-    /// Interval to check the status of each data source ("30s" = 30 seconds, "5m" = 5 minutes, "1h" = 1 hour)
-    #[clap(long, short, env, default_value = "5m")]
-    status_check_interval: IntervalDuration,
-
-    /// Set the logging level for the daemon (trace, debug, info, warn, error)
-    #[clap(long, env)]
-    log_level: Option<Level>,
-
-    #[clap(env, hide = true)]
-    rust_log: Option<String>,
-
-    /// Output logs as JSON
-    #[clap(long, env)]
-    log_json: bool,
-}
-
-#[derive(Debug, Clone, Copy, PartialEq, Eq)]
-struct IntervalDuration(Duration);
-
-impl FromStr for IntervalDuration {
-    type Err = Error;
-
-    fn from_str(s: &str) -> Result<Self, Self::Err> {
-        match s.split_at(s.len() - 1) {
-            (s, "s") => Ok(IntervalDuration(Duration::from_secs(u64::from_str(s)?))),
-            (s, "m") => Ok(IntervalDuration(Duration::from_secs(
-                u64::from_str(s)? * 60,
-            ))),
-            (s, "h") => Ok(IntervalDuration(Duration::from_secs(
-                u64::from_str(s)? * 60 * 60,
-            ))),
-            _ => Err(anyhow!("invalid interval")),
-        }
-    }
-}
-=======
->>>>>>> 134359e5
 
 #[tokio::main]
 async fn main() -> Result<(), anyhow::Error> {
@@ -215,20 +143,12 @@
 
     match proxy.connect(shutdown).await {
         Ok(_) => {
-<<<<<<< HEAD
-            info!("daemon shutdown successfully");
+            info!("Daemon shutdown successfully");
+            Ok(())
         }
         Err(err) => {
             error!(?err, "daemon encountered a error");
-            process::exit(1);
-=======
-            info!("Proxy shutdown successfully");
-            Ok(())
-        }
-        Err(err) => {
-            error!(?err, "proxy encountered a error");
-            bail!("Proxy encountered an error: {err:?}");
->>>>>>> 134359e5
+            bail!("Daemon encountered an error: {err:?}");
         }
     }
 }
