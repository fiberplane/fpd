# Change this file to point to your actual data source(s)

# You can add data sources using this format:
# - name: data-source-name
#   providerType: prometheus / elasticsearch / loki
#   description: My prometheus instance
#   config:
#     url: ...

# More data source types are coming soon!

# The data source name will appear in the Fiberplane Studio
#
- name: prometheus-demo
  providerType: prometheus
  description: Demo Prometheus
  config:
    url: https://prometheus.dev.fiberplane.io
<<<<<<< HEAD
- name: https-demo
  providerType: https
  description: JSON Placeholder API
  config:
    baseUrl: https://jsonplaceholder.typicode.com
    # Using posts endpoint since there is no proper healthcheck there.
    healthCheckPath: posts/1
    showHeaders: true
- name: https-mock-heroku
  providerType: https
  description: Mock API demo from Heroku
  config:
    baseUrl: https://mock-api-demo.herokuapp.com
    # Using posts endpoint since there is no proper healthcheck there.
    healthCheckPath: api/posts/1
    showHeaders: false
=======

- name: tulips-prometheus
  description: Tulip Prometheus
  providerType: prometheus
  config:
    url: https://tulips2door.fiberplane.io:9090

- name: tulips-elasticsearch
  description: Tulip Elastic
  providerType: elasticsearch
  config:
    url: https://tulips2door.fiberplane.io:9201
>>>>>>> c4248203
<|MERGE_RESOLUTION|>--- conflicted
+++ resolved
@@ -16,24 +16,6 @@
   description: Demo Prometheus
   config:
     url: https://prometheus.dev.fiberplane.io
-<<<<<<< HEAD
-- name: https-demo
-  providerType: https
-  description: JSON Placeholder API
-  config:
-    baseUrl: https://jsonplaceholder.typicode.com
-    # Using posts endpoint since there is no proper healthcheck there.
-    healthCheckPath: posts/1
-    showHeaders: true
-- name: https-mock-heroku
-  providerType: https
-  description: Mock API demo from Heroku
-  config:
-    baseUrl: https://mock-api-demo.herokuapp.com
-    # Using posts endpoint since there is no proper healthcheck there.
-    healthCheckPath: api/posts/1
-    showHeaders: false
-=======
 
 - name: tulips-prometheus
   description: Tulip Prometheus
@@ -46,4 +28,21 @@
   providerType: elasticsearch
   config:
     url: https://tulips2door.fiberplane.io:9201
->>>>>>> c4248203
+
+- name: https-demo
+  providerType: https
+  description: JSON Placeholder API
+  config:
+    baseUrl: https://jsonplaceholder.typicode.com
+    # Using posts endpoint since there is no proper healthcheck there.
+    healthCheckPath: posts/1
+    showHeaders: true
+
+- name: https-mock-heroku
+  providerType: https
+  description: Mock API demo from Heroku
+  config:
+    baseUrl: https://mock-api-demo.herokuapp.com
+    # Using posts endpoint since there is no proper healthcheck there.
+    healthCheckPath: api/posts/1
+    showHeaders: false