[package]
name = "proxy"
version = "0.1.0"
edition = "2018"
description = "The Fiberplane Proxy enables secure communication between Fiberplane and your data sources using WebAssembly-based providers."
authors = ["Fiberplane <info@fiberplane.com>"]

[dependencies]
anyhow = "1.0.44"
<<<<<<< HEAD
base64uuid = { git = "ssh://git@github.com/fiberplane/fiberplane-rs.git", branch = "fp-2619-cloudwatch-provider" }
clap = { version = "3.0.0", features = ["derive", "env"] }
ctrlc = "3.2.1"
fiberplane = { git = "ssh://git@github.com/fiberplane/fiberplane-rs.git", branch = "fp-2619-cloudwatch-provider" }
fp-provider-bindings = { git = "ssh://git@github.com/fiberplane/fiberplane-rs.git", branch = "fp-2619-cloudwatch-provider" }
fp-provider-runtime = { git = "ssh://git@github.com/fiberplane/fiberplane-rs.git", branch = "fp-2619-cloudwatch-provider" }
=======
clap = { version = "3.0.0", features = ["derive", "env"] }
ctrlc = "3.2.1"
fiberplane = { git = "ssh://git@github.com/fiberplane/fiberplane-rs.git", branch = "main", features = [
  "base64uuid-creation",
  "models",
  "provider-bindings",
  "provider-runtime"
] }
>>>>>>> c4248203
futures = "0.3.17"
http = "0.2.4"
hyper = { version = "0.14.12", features = ["full"] }
once_cell = "1.15.0"
prometheus = { version = "0.13", default-features = false }
rmp-serde = "1.0.0"
serde = { version = "1.0", features = ["derive"] }
serde_json = "1.0.78"
serde_yaml = "0.8.21"
time = "0.3.14"
tokio = { version = "1.10.1", features = ["full"] }
tokio-tungstenite-reconnect = { git = "ssh://git@github.com/fiberplane/tokio-tungstenite-reconnect.git", branch = "main" }
tracing = "0.1"
tracing-subscriber = { version = "0.3", features = ["env-filter", "json"] }
url = "2.2.2"

[dev-dependencies]
httpmock = "0.6.6"
reqwest = { version = "0.11.7", default-features = false, features = [
  "rustls-tls",
] }
test-log = { version = "0.2.8", default-features = false, features = [
    "trace",
] }
tokio = { version = "1.10.1", features = ["full", "test-util"] }
tokio-tungstenite = { version = "0.16", features = ["rustls-tls-native-roots"] }

[patch.'ssh://git@github.com/fiberplane/fiberplane-rs.git']
#fiberplane = { path = "../fiberplane-rs/fiberplane" }<|MERGE_RESOLUTION|>--- conflicted
+++ resolved
@@ -7,23 +7,14 @@
 
 [dependencies]
 anyhow = "1.0.44"
-<<<<<<< HEAD
-base64uuid = { git = "ssh://git@github.com/fiberplane/fiberplane-rs.git", branch = "fp-2619-cloudwatch-provider" }
 clap = { version = "3.0.0", features = ["derive", "env"] }
 ctrlc = "3.2.1"
-fiberplane = { git = "ssh://git@github.com/fiberplane/fiberplane-rs.git", branch = "fp-2619-cloudwatch-provider" }
-fp-provider-bindings = { git = "ssh://git@github.com/fiberplane/fiberplane-rs.git", branch = "fp-2619-cloudwatch-provider" }
-fp-provider-runtime = { git = "ssh://git@github.com/fiberplane/fiberplane-rs.git", branch = "fp-2619-cloudwatch-provider" }
-=======
-clap = { version = "3.0.0", features = ["derive", "env"] }
-ctrlc = "3.2.1"
-fiberplane = { git = "ssh://git@github.com/fiberplane/fiberplane-rs.git", branch = "main", features = [
+fiberplane = { git = "ssh://git@github.com/fiberplane/fiberplane-rs.git", branch = "fp-2619-cloudwatch-provider", features = [
   "base64uuid-creation",
   "models",
   "provider-bindings",
   "provider-runtime"
 ] }
->>>>>>> c4248203
 futures = "0.3.17"
 http = "0.2.4"
 hyper = { version = "0.14.12", features = ["full"] }
