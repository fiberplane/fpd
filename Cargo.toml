[package]
name = "proxy"
version = "0.1.0"
edition = "2018"

# See more keys and their definitions at https://doc.rust-lang.org/cargo/reference/manifest.html

[dependencies]
anyhow = "1.0.44"
<<<<<<< HEAD
base64uuid = { git = "ssh://git@github.com/fiberplane/fiberplane-rs.git", branch = "include-proxy-types" }
clap = { version = "3.0.0", features = ["derive", "env"] }
ctrlc = "3.2.1"
fiberplane = { git = "ssh://git@github.com/fiberplane/fiberplane-rs.git", branch = "include-proxy-types" }
fp-provider-bindings = { git = "ssh://git@github.com/fiberplane/fiberplane-rs.git", branch = "include-proxy-types" }
fp-provider-runtime = { git = "ssh://git@github.com/fiberplane/fiberplane-rs.git", branch = "include-proxy-types" }
futures = "0.3.17"
http = "0.2.4"
hyper = { version = "0.14.12", features = ["http1", "server"] }
once_cell = "1.15.0"
prometheus = { version = "0.13", default-features = false }
rmp-serde = "1.0.0"
serde = { version = "1.0", features = ["derive"] }
serde_json = "1.0.78"
serde-transcode = "1.1.1"
serde_yaml = "0.9.13"
time = "0.3.14"
tokio = { version = "1.10.1", features = ["fs", "parking_lot", "rt-multi-thread", "sync"] }
=======
base64uuid = { git = "ssh://git@github.com/fiberplane/fiberplane-rs.git", branch = "single_player" }
clap = { version = "3.0.0", features = ["derive", "env"] }
ctrlc = "3.2.1"
fiberplane = { git = "ssh://git@github.com/fiberplane/fiberplane-rs.git", branch = "single_player" }
fp-provider-bindings = { git = "ssh://git@github.com/fiberplane/fiberplane-rs.git", branch = "single_player" }
fp-provider-runtime = { git = "ssh://git@github.com/fiberplane/fiberplane-rs.git", branch = "single_player" }
futures = "0.3.17"
http = "0.2.4"
hyper = { version = "0.14.12", features = ["full"] }
once_cell = "1.15.0"
rmp-serde = "1.0.0"
routerify = "2.2.0"
serde = { version = "1.0", features = ["derive"] }
serde_json = "1.0.78"
serde-transcode = "1.1.1"
serde_yaml = "0.8.21"
time = "0.3.14"
tokio = { version = "1.10.1", features = ["full"] }
>>>>>>> 663e4ddf
tokio-tungstenite-reconnect = { git = "ssh://git@github.com/fiberplane/tokio-tungstenite-reconnect.git", branch = "main" }
tracing = "0.1"
tracing-subscriber = { version = "0.3", features = ["env-filter", "json"] }
url = "2.2.2"

[dev-dependencies]
httpmock = "0.6.6"
reqwest = { version = "0.11.7", default-features = false, features = [
  "rustls-tls",
] }
test-log = { version = "0.2.8", default-features = false, features = [
    "trace",
] }
tokio = { version = "1.10.1", features = ["full", "test-util"] }
tokio-tungstenite = { version = "0.16", features = ["rustls-tls-native-roots"] }<|MERGE_RESOLUTION|>--- conflicted
+++ resolved
@@ -7,26 +7,6 @@
 
 [dependencies]
 anyhow = "1.0.44"
-<<<<<<< HEAD
-base64uuid = { git = "ssh://git@github.com/fiberplane/fiberplane-rs.git", branch = "include-proxy-types" }
-clap = { version = "3.0.0", features = ["derive", "env"] }
-ctrlc = "3.2.1"
-fiberplane = { git = "ssh://git@github.com/fiberplane/fiberplane-rs.git", branch = "include-proxy-types" }
-fp-provider-bindings = { git = "ssh://git@github.com/fiberplane/fiberplane-rs.git", branch = "include-proxy-types" }
-fp-provider-runtime = { git = "ssh://git@github.com/fiberplane/fiberplane-rs.git", branch = "include-proxy-types" }
-futures = "0.3.17"
-http = "0.2.4"
-hyper = { version = "0.14.12", features = ["http1", "server"] }
-once_cell = "1.15.0"
-prometheus = { version = "0.13", default-features = false }
-rmp-serde = "1.0.0"
-serde = { version = "1.0", features = ["derive"] }
-serde_json = "1.0.78"
-serde-transcode = "1.1.1"
-serde_yaml = "0.9.13"
-time = "0.3.14"
-tokio = { version = "1.10.1", features = ["fs", "parking_lot", "rt-multi-thread", "sync"] }
-=======
 base64uuid = { git = "ssh://git@github.com/fiberplane/fiberplane-rs.git", branch = "single_player" }
 clap = { version = "3.0.0", features = ["derive", "env"] }
 ctrlc = "3.2.1"
@@ -37,6 +17,7 @@
 http = "0.2.4"
 hyper = { version = "0.14.12", features = ["full"] }
 once_cell = "1.15.0"
+prometheus = { version = "0.13", default-features = false }
 rmp-serde = "1.0.0"
 routerify = "2.2.0"
 serde = { version = "1.0", features = ["derive"] }
@@ -45,7 +26,6 @@
 serde_yaml = "0.8.21"
 time = "0.3.14"
 tokio = { version = "1.10.1", features = ["full"] }
->>>>>>> 663e4ddf
 tokio-tungstenite-reconnect = { git = "ssh://git@github.com/fiberplane/tokio-tungstenite-reconnect.git", branch = "main" }
 tracing = "0.1"
 tracing-subscriber = { version = "0.3", features = ["env-filter", "json"] }
