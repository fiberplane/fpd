--- conflicted
+++ resolved
@@ -78,13 +78,8 @@
 
   local_resource('fpd',
     serve_env=env,
-<<<<<<< HEAD
-    serve_cmd='cargo run',
+    serve_cmd='cargo run -- --wasm-dir providers',
     deps=['fpd', 'providers', 'deployment/local/data_sources.yaml'],
-=======
-    serve_cmd='cargo run -- --wasm-dir providers -d deployment/local/data_sources.yaml',
-    deps=['proxy', 'providers', 'deployment/local/data_sources.yaml'],
->>>>>>> 134359e5
     resource_deps=providers,
     # Note: this endpoint is called "/health" rather than "healthz"
     readiness_probe=probe(http_get=http_get_action(3002, path='/health')))
