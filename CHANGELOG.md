--- conflicted
+++ resolved
@@ -9,11 +9,12 @@
 
 - TBD
 
-<<<<<<< HEAD
 ## [2.18.0]
-=======
+
+- Updated dependencies
+
+
 ## [2.17.0]
->>>>>>> 2c90d0ed
 
 - Updated dependencies
 
