use crate::service::{ProxyDataSource, ProxyService};
use anyhow::{anyhow, Error};
use clap::Parser;
use std::{io, net::SocketAddr, path::PathBuf, process, str::FromStr, time::Duration};
use tokio::fs;
use tracing::{error, info, trace};
use url::Url;

mod service;
#[cfg(test)]
mod tests;

#[derive(Parser)]
#[clap(author, about, version)]
pub struct Arguments {
    /// Path to directory containing provider WASM files
    #[clap(long, env, default_value = "./providers")]
    wasm_dir: PathBuf,

    /// Web-socket endpoint of the Fiberplane API (leave path empty to use the default path)
    #[clap(long, short, env, default_value = "wss://fiberplane.com")]
    fiberplane_endpoint: Url,

    /// Token used to authenticate against the Fiberplane API. This is created through the CLI by running the command: `fp proxy add`
    #[clap(long, short, env)]
    auth_token: String,

    /// Path to data sources YAML file
    #[clap(long, short, env, default_value = "data_sources.yaml")]
    data_sources: PathBuf,

    /// Max retries to connect to the fiberplane server before giving up on failed connections
    #[clap(long, short, env, default_value = "10")]
    max_retries: u32,

    /// Address to bind HTTP server to (used for health check endpoints)
    #[clap(long, short, env)]
    listen_address: Option<SocketAddr>,

    /// Interval to check the status of each data source ("30s" = 30 seconds, "5m" = 5 minutes, "1h" = 1 hour)
    #[clap(long, short, env, default_value = "5m")]
    status_check_interval: IntervalDuration,

    #[clap(long, env)]
    log_json: bool,
}

#[derive(Debug, Clone, Copy, PartialEq, Eq)]
struct IntervalDuration(Duration);

impl FromStr for IntervalDuration {
    type Err = Error;

    fn from_str(s: &str) -> Result<Self, Self::Err> {
        match s.split_at(s.len() - 1) {
            (s, "s") => Ok(IntervalDuration(Duration::from_secs(u64::from_str(s)?))),
            (s, "m") => Ok(IntervalDuration(Duration::from_secs(
                u64::from_str(s)? * 60,
            ))),
            (s, "h") => Ok(IntervalDuration(Duration::from_secs(
                u64::from_str(s)? * 60 * 60,
            ))),
            _ => Err(anyhow!("invalid interval")),
        }
    }
}

#[tokio::main]
async fn main() {
    let mut args = Arguments::parse();

    initialize_logger(args.log_json);

    // Update the endpoint to include the default path if nothing is set
    if args.fiberplane_endpoint.path() == "/" {
        args.fiberplane_endpoint.set_path("/api/proxies/ws");
    }

    if !args.wasm_dir.is_dir() {
        panic!("wasm_dir must be a directory");
    }

<<<<<<< HEAD
    let data_sources = fs::read_to_string(args.data_sources)
        .await
        .expect("error reading data sources YAML file");
    let data_sources: Vec<ProxyDataSource> =
        serde_yaml::from_str(&data_sources).expect("Invalid data sources YAML file");
=======
    let data_sources = {
        match fs::read_to_string(&args.data_sources).await {
            Ok(data_sources) => data_sources,
            Err(err) => {
                match err.kind() {
                    io::ErrorKind::NotFound => {
                        error!(
                            "Data sources file not found at {} ({})",
                            args.data_sources.display(),
                            err
                        );
                    }
                    io::ErrorKind::PermissionDenied => {
                        error!(
                            "Insufficient permissions to read data sources file {} ({})",
                            args.data_sources.display(),
                            err
                        );
                    }
                    _ => {
                        error!(
                            "Unable to read data sources file at {}: {}",
                            args.data_sources.display(),
                            err
                        );
                    }
                };
                process::exit(1);
            }
        }
    };
    let data_sources: DataSources =
        parse_data_sources_yaml(&data_sources).expect("invalid data sources file");
>>>>>>> 8394a083

    let proxy = ProxyService::init(
        args.fiberplane_endpoint,
        args.auth_token,
        args.wasm_dir.as_path(),
        data_sources,
        args.max_retries,
        args.listen_address,
        args.status_check_interval.0,
    )
    .await;

    let (shutdown, _) = tokio::sync::broadcast::channel(3);

    let cloned_shutdown = shutdown.clone();
    ctrlc::set_handler(move || {
        info!("received SIGINT, shutting down listeners");
        if cloned_shutdown.send(()).is_err() {
            trace!("no listeners found");
            process::exit(0);
        }
    })
    .expect("Error setting Ctrl-C handler");

    match proxy.connect(shutdown).await {
        Ok(_) => {
            info!("proxy shutdown successfully");
        }
        Err(err) => {
            error!(?err, "proxy encountered a error");
            process::exit(1);
        }
    };
}

fn initialize_logger(log_json: bool) {
    // Initialize the builder with some defaults
    let builder = tracing_subscriber::fmt()
        .with_env_filter(tracing_subscriber::EnvFilter::from_default_env())
        .with_writer(io::stderr);

    if log_json {
        // Add a JSON formatter
        builder
            .json()
            .try_init()
            .expect("unable to initialize logging");
    } else {
        builder.try_init().expect("unable to initialize logging");
    }
}

#[test]
fn interval_parsing() {
    assert_eq!(
        IntervalDuration(Duration::from_secs(30)),
        "30s".parse().unwrap()
    );
    assert_eq!(
        IntervalDuration(Duration::from_secs(60)),
        "1m".parse().unwrap()
    );
    assert_eq!(
        IntervalDuration(Duration::from_secs(3600)),
        "1h".parse().unwrap()
    );
    IntervalDuration::from_str("3d").expect_err("invalid interval");
}<|MERGE_RESOLUTION|>--- conflicted
+++ resolved
@@ -80,13 +80,7 @@
         panic!("wasm_dir must be a directory");
     }
 
-<<<<<<< HEAD
-    let data_sources = fs::read_to_string(args.data_sources)
-        .await
-        .expect("error reading data sources YAML file");
-    let data_sources: Vec<ProxyDataSource> =
-        serde_yaml::from_str(&data_sources).expect("Invalid data sources YAML file");
-=======
+    // Load data sources config file
     let data_sources = {
         match fs::read_to_string(&args.data_sources).await {
             Ok(data_sources) => data_sources,
@@ -118,9 +112,8 @@
             }
         }
     };
-    let data_sources: DataSources =
-        parse_data_sources_yaml(&data_sources).expect("invalid data sources file");
->>>>>>> 8394a083
+    let data_sources: Vec<ProxyDataSource> =
+        serde_yaml::from_str(&data_sources).expect("Invalid data sources YAML file");
 
     let proxy = ProxyService::init(
         args.fiberplane_endpoint,
